--- conflicted
+++ resolved
@@ -8,10 +8,7 @@
 
 # Configure training for debugging.
 # pydevd_pycharm.settrace('localhost', port=63342, stdoutToServer=True, stderrToServer=True, suspend=False)
-<<<<<<< HEAD
-=======
 # tf.config.run_functions_eagerly(True)
->>>>>>> d279a653
 
 def parse_arguments():
     """
