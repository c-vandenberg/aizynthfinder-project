from typing import Optional, Any, Tuple, List, Dict

import tensorflow as tf
from tensorflow.keras import Model
from tensorflow.keras.layers import Dense

from data.utils.preprocessing import SmilesTokenizer
from encoders.lstm_encoders import StackedBidirectionalLSTMEncoder
from decoders.lstm_decoders import StackedLSTMDecoder
from inference.beam_search_decoder import BeamSearchDecoder


class RetrosynthesisSeq2SeqModel(Model):
    """
    Retrosynthesis Seq2Seq Model using LSTM layers.

    The model consists of an encoder and a decoder with an attention mechanism for predicting reaction precursors
    for a target molecule.

    This architecture leverages stacked Bidirectional LSTM layers in the encoder to capture contextual information
    from both directions, enhancing the model's understanding of the input sequences. The decoder employs stacked
    LSTM layers with attention to generate accurate and contextually relevant output sequences.

    Parameters
    ----------
    input_vocab_size : int
        Size of the input vocabulary.
    output_vocab_size : int
        Size of the output vocabulary.
    encoder_embedding_dim : int
        Dimension of the embedding space for the encoder.
    decoder_embedding_dim : int
        Dimension of the embedding space for the decoder.
    units : int
        Number of units in LSTM layers.
    attention_dim : int
        Dimensionality of the attention mechanism.
    num_encoder_layers : int, optional
        Number of stacked layers in the encoder (default is 2).
    num_decoder_layers : int, optional
        Number of stacked layers in the decoder (default is 4).
    dropout_rate : float, optional
        Dropout rate for regularization (default is 0.2).
    weight_decay : Optional[float], optional
        L2 regularization factor applied to the LSTM and Dense layers (default is `None`).
    **kwargs : Any
        Additional keyword arguments for the Model superclass.

    Attributes
    ----------
    units : int
        Number of units in LSTM layers.
    attention_dim : int
        Dimensionality of the attention mechanism.
    encoder : StackedBidirectionalLSTMEncoder
        The encoder part of the Seq2Seq model.
    decoder : StackedLSTMDecoder
        The decoder part of the Seq2Seq model.
    input_vocab_size : int
        Size of the input vocabulary.
    output_vocab_size : int
        Size of the output vocabulary.
    enc_state_h : Dense
        Dense layer to map encoder hidden state to decoder initial hidden state.
    enc_state_c : Dense
        Dense layer to map encoder cell state to decoder initial cell state.
    smiles_tokenizer : Optional[SmilesTokenizer]
        Data preprocessor for the encoder and decoder inputs.
    dropout_rate : float
        Dropout rate for regularization.
    weight_decay : Optional[float]
        L2 regularization factor applied to the LSTM and Dense layers.

    Methods
    -------
    call(inputs, training=None)
        Forward pass of the Seq2Seq model.
    predict_sequence(encoder_input, max_length=100, start_token_id=None, end_token_id=None)
        Generate a single sequence prediction using greedy decoding.
    predict_sequence_beam_search(encoder_input, beam_width=5, max_length=140, start_token_id=None, end_token_id=None)
        Generate sequence predictions using beam search decoding.
    _encode_and_initialize(encoder_input, start_token_id=None, end_token_id=None)
        Helper method to encode input and initialize decoder states.
    get_config()
        Returns the configuration of the model.
    from_config(config)
        Creates an instance of the model from its configuration.
    """
    def __init__(
        self,
        input_vocab_size: int,
        output_vocab_size: int,
        encoder_embedding_dim: int,
        decoder_embedding_dim: int,
        units: int,
        attention_dim: int,
        num_encoder_layers = 2,
        num_decoder_layers: int = 4,
        dropout_rate: float = 0.2,
        weight_decay: float = None,
        **kwargs
    ):
        super(RetrosynthesisSeq2SeqModel, self).__init__(**kwargs)

        self.units = units
        self.attention_dim = attention_dim

        # Encoder layer
        self.encoder: StackedBidirectionalLSTMEncoder = StackedBidirectionalLSTMEncoder(
            vocab_size=input_vocab_size,
            encoder_embedding_dim=encoder_embedding_dim,
            units=units,
            num_layers=num_encoder_layers,
            dropout_rate=dropout_rate,
            weight_decay=weight_decay
        )

        # Decoder layer
        self.decoder: StackedLSTMDecoder = StackedLSTMDecoder(
            vocab_size=output_vocab_size,
            decoder_embedding_dim=decoder_embedding_dim,
            attention_dim=attention_dim,
            units=units,
            num_layers=num_decoder_layers,
            dropout_rate=dropout_rate,
            weight_decay=weight_decay
        )

        self.input_vocab_size = input_vocab_size
        self.output_vocab_size = output_vocab_size

        # Mapping encoder final states to decoder initial states
        self.enc_state_h: Dense = Dense(units, name='enc_state_h')
        self.enc_state_c: Dense = Dense(units, name='enc_state_c')

        # Smiles tokenizer to be set externally
        self.smiles_tokenizer: Optional[SmilesTokenizer] = None

        self.dropout_rate = dropout_rate
        self.weight_decay = weight_decay

    def call(
        self,
        inputs: Tuple[tf.Tensor, tf.Tensor],
        training: Optional[bool] = None
    ) -> tf.Tensor:
        """
        Forward pass of the Seq2Seq model.

        Parameters
        ----------
        inputs : tuple of tf.Tensor
            Tuple containing encoder_input and decoder_input:
            - encoder_input : tf.Tensor of shape (batch_size, seq_len_enc)
            - decoder_input : tf.Tensor of shape (batch_size, seq_len_dec)
        training : bool, optional
            Indicates whether the model is in training mode.

        Returns
        -------
        output : tf.Tensor
            Output predictions from the decoder.
            Shape: (batch_size, seq_len_dec, vocab_size)

        Raises
        ------
        ValueError
            If `smiles_tokenizer` is not set.
        """
        if self.smiles_tokenizer is None:
            raise ValueError("smiles_tokenizer must be set before calling the model.")

        # Unpack inputs
        encoder_input: tf.Tensor
        decoder_input: tf.Tensor
        encoder_input, decoder_input = inputs

        # Encoder input sequence processing
        encoder_output: tf.Tensor
        state_h: tf.Tensor
        state_c: tf.Tensor
        encoder_output, state_h, state_c = self.encoder(encoder_input, training=training)

        # Compute masks
        encoder_mask:Optional[tf.Tensor]  = self.encoder.compute_mask(encoder_input)
        decoder_mask: Optional[tf.Tensor]  = self.decoder.compute_mask([decoder_input, None, None])

        # Map encoder final states to initial states for the decoder's first layer
        decoder_initial_state_h: tf.Tensor = self.enc_state_h(state_h)  # Shape: (batch_size, units)
        decoder_initial_state_c: tf.Tensor = self.enc_state_c(state_c)  # Shape: (batch_size, units)
        decoder_initial_state: List[tf.Tensor]= [decoder_initial_state_h, decoder_initial_state_c]

        # Prepare initial states for all decoder layers
        decoder_initial_state = (decoder_initial_state +
                                 [tf.zeros_like(decoder_initial_state_h)] * (self.decoder.num_layers * 2 - 2))

        # Prepare decoder inputs
        decoder_inputs: Tuple[tf.Tensor, List[tf.Tensor], tf.Tensor] = (
            decoder_input,
            decoder_initial_state,
            encoder_output
        )

        # Decoder input sequence processing
        output: tf.Tensor = self.decoder(
            decoder_inputs,
            training=training,
            mask=[decoder_mask, encoder_mask]
        )

        return output

    def predict_sequence(
        self,
        encoder_input: tf.Tensor,
        max_length: int = 100,
        start_token_id: Optional[int] = None,
        end_token_id: Optional[int] = None
    ) -> tf.Tensor:
        """
        Generate a single sequence prediction using greedy decoding.

        Parameters
        ----------
        encoder_input : tf.Tensor
            Tensor of shape `(batch_size, seq_len_enc)` containing encoder input sequences.
        max_length : int, optional
            Maximum length of the generated sequences (default is 100).
        start_token_id : Optional[int], optional
            The token ID representing the start of a sequence. If `None`, it is retrieved from the tokenizer.
        end_token_id : Optional[int], optional
            The token ID representing the end of a sequence. If `None`, it is retrieved from the tokenizer.

        Returns
        -------
        sequences : tf.Tensor
            Tensor of shape `(batch_size, generated_seq_length)` containing the generated sequences.

        Raises
        ------
        ValueError
            If `smiles_tokenizer` is not set.
        """
        batch_size, encoder_output, decoder_states, start_token_id, end_token_id = self._encode_and_initialize(
            encoder_input,
            start_token_id,
            end_token_id
        )

        decoder_input = tf.fill([batch_size, 1], start_token_id)
        sequences = tf.TensorArray(tf.int32, size=max_length, dynamic_size=False)
        finished = tf.zeros([batch_size], dtype=tf.bool)

        for t in range(max_length):
            # Run decoder for one time step
            decoder_output, decoder_states = self.decoder.single_step(
                decoder_input,
                decoder_states,
                encoder_output
            )
            # Get the predicted token id
            predicted_id = tf.argmax(decoder_output, axis=-1, output_type=tf.int32)

            # Append to sequences
            sequences = sequences.write(t, predicted_id[:, 0])

            # Update finished status
            finished = tf.logical_or(finished, tf.equal(predicted_id[:, 0], end_token_id))

            # Break if all sequences are finished
            if tf.reduce_all(finished):
                break

            # Prepare next decoder input
            decoder_input = predicted_id

            # Check for end token
            if tf.reduce_all(tf.equal(predicted_id[:, 0], end_token_id)):
                break

        sequences = sequences.stack()
        sequences = tf.transpose(sequences, [1, 0])  # shape (batch_size, seq_len)
        return sequences

    def predict_sequence_beam_search(
        self,
<<<<<<< HEAD
        encoder_input,
        beam_width=5,
        max_length=140,
        start_token_id=None,
        end_token_id=None,
        return_top_n=1
    ):
=======
        encoder_input: tf.Tensor,
        beam_width: int = 5,
        max_length: int = 140,
        start_token_id: Optional[int] = None,
        end_token_id: Optional[int] = None
    ) -> List[List[int]]:
        """
        Generate sequence predictions using beam search decoding.

        Parameters
        ----------
        encoder_input : tf.Tensor
            Tensor of shape `(batch_size, seq_len_enc)` containing encoder input sequences.
        beam_width : int, optional
            The number of beams to keep during search (default is 5).
        max_length : int, optional
            Maximum length of the generated sequences (default is 140).
        start_token_id : Optional[int], optional
            The token ID representing the start of a sequence. If `None`, it is retrieved from the tokenizer.
        end_token_id : Optional[int], optional
            The token ID representing the end of a sequence. If `None`, it is retrieved from the tokenizer.

        Returns
        -------
        best_sequences : List[List[int]]
            The best decoded sequences for each item in the batch, represented as lists of token IDs.

        Raises
        ------
        ValueError
            If `smiles_tokenizer` is not set.
        """
>>>>>>> 8f88e8c4
        batch_size, encoder_output, initial_decoder_states, start_token_id, end_token_id = self._encode_and_initialize(
            encoder_input,
            start_token_id,
            end_token_id
        )

        # Initialize BeamSearchDecoder
        beam_search_decoder = BeamSearchDecoder(
            decoder=self.decoder,
            beam_width=beam_width,
            max_length=max_length,
            start_token_id=start_token_id,
            end_token_id=end_token_id,
            return_top_n=return_top_n
        )

        # Perform beam search decoding
        best_sequences, best_scores = beam_search_decoder.search(
            encoder_output=encoder_output,
            initial_decoder_states=initial_decoder_states
        )

        return best_sequences, best_scores

    def _encode_and_initialize(
        self,
        encoder_input: tf.Tensor,
        start_token_id: Optional[int] = None,
        end_token_id: Optional[int] = None
    ) -> Tuple[int, tf.Tensor, List[tf.Tensor], int, int]:
        """
        Helper method to encode input and initialize decoder states.

        Parameters
        ----------
        encoder_input : tf.Tensor
            Tensor of shape `(batch_size, seq_len_enc)` containing encoder input sequences.
        start_token_id : Optional[int], optional
            The token ID representing the start of a sequence. If `None`, it is retrieved from the tokenizer.
        end_token_id : Optional[int], optional
            The token ID representing the end of a sequence. If `None`, it is retrieved from the tokenizer.

        Returns
        -------
        Tuple[int, tf.Tensor, List[tf.Tensor], int, int]
            - batch_size : int
                Number of samples in the batch.
            - encoder_output : tf.Tensor
                Encoder output tensor.
            - initial_decoder_states : List[tf.Tensor]
                Initial states for the decoder.
            - start_token_id : int
                Token ID representing the start of a sequence.
            - end_token_id : int
                Token ID representing the end of a sequence.

        Raises
        ------
        ValueError
            If `smiles_tokenizer` is not set.
            If `start_token_id` or `end_token_id` cannot be found in the tokenizer.
        """
        if self.smiles_tokenizer is None:
            raise ValueError("smiles_tokenizer must be set before encoding and initialization.")

        batch_size = tf.shape(encoder_input)[0]

        # Encode the input sequence
        encoder_output, state_h, state_c = self.encoder(encoder_input, training=False)

        # Map encoder final states to decoder initial states
        decoder_state_h = self.enc_state_h(state_h)
        decoder_state_c = self.enc_state_c(state_c)
        initial_decoder_states = [decoder_state_h, decoder_state_c]

        # Prepare start and end token IDs
        if start_token_id is None:
            start_token = self.smiles_tokenizer.start_token
            start_token_id = self.smiles_tokenizer.word_index[start_token]
            if start_token_id is None:
                raise ValueError(f"Start token '{start_token}' not found in tokenizer's word_index.")

        if end_token_id is None:
            end_token = self.smiles_tokenizer.end_token
            end_token_id = self.smiles_tokenizer.word_index[end_token]
            if end_token_id is None:
                raise ValueError(f"End token '{end_token}' not found in tokenizer's word_index.")

        return batch_size, encoder_output, initial_decoder_states, start_token_id, end_token_id

    def get_config(self) -> Dict[str, Any]:
        """
        Returns the configuration of the model for serialization.

        This configuration can be used to re-instantiate the model with the same parameters.

        Returns
        -------
        config : Dict[str, Any]
            Configuration dictionary containing all necessary parameters to recreate the model.
        """
        config = {
            'input_vocab_size': self.input_vocab_size,
            'output_vocab_size': self.output_vocab_size,
            'encoder_embedding_dim': self.encoder.embedding.output_dim,
            'decoder_embedding_dim': self.decoder.embedding.output_dim,
            'units': self.units,
            'attention_dim': self.attention_dim,
            'num_encoder_layers': self.encoder.num_layers,
            'num_decoder_layers': self.decoder.num_layers,
            'dropout_rate': self.dropout_rate,
            'weight_decay': self.weight_decay,
            'name': self.name,
        }
        return config

    @classmethod
    def from_config(cls, config: Dict[str, Any]) -> 'RetrosynthesisSeq2SeqModel':
        """
        Creates an instance of the model from its configuration.

        Parameters
        ----------
        config : Dict[str, Any]
            Configuration dictionary.

        Returns
        -------
        RetrosynthesisSeq2SeqModel
            An instance of the model configured as per the provided dictionary.
        """
        return cls(**config)<|MERGE_RESOLUTION|>--- conflicted
+++ resolved
@@ -188,7 +188,7 @@
         # Map encoder final states to initial states for the decoder's first layer
         decoder_initial_state_h: tf.Tensor = self.enc_state_h(state_h)  # Shape: (batch_size, units)
         decoder_initial_state_c: tf.Tensor = self.enc_state_c(state_c)  # Shape: (batch_size, units)
-        decoder_initial_state: List[tf.Tensor]= [decoder_initial_state_h, decoder_initial_state_c]
+        decoder_initial_state: List[tf.Tensor] = [decoder_initial_state_h, decoder_initial_state_c]
 
         # Prepare initial states for all decoder layers
         decoder_initial_state = (decoder_initial_state +
@@ -284,21 +284,13 @@
 
     def predict_sequence_beam_search(
         self,
-<<<<<<< HEAD
         encoder_input,
         beam_width=5,
         max_length=140,
         start_token_id=None,
         end_token_id=None,
-        return_top_n=1
-    ):
-=======
-        encoder_input: tf.Tensor,
-        beam_width: int = 5,
-        max_length: int = 140,
-        start_token_id: Optional[int] = None,
-        end_token_id: Optional[int] = None
-    ) -> List[List[int]]:
+            return_top_n=1
+    ) -> Tuple[List[List[List[int]]], List[List[float]]]:
         """
         Generate sequence predictions using beam search decoding.
 
@@ -325,7 +317,6 @@
         ValueError
             If `smiles_tokenizer` is not set.
         """
->>>>>>> 8f88e8c4
         batch_size, encoder_output, initial_decoder_states, start_token_id, end_token_id = self._encode_and_initialize(
             encoder_input,
             start_token_id,
