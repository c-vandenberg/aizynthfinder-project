--- conflicted
+++ resolved
@@ -1,12 +1,7 @@
-<<<<<<< HEAD
-import logging
-from trainers.trainer import Trainer
-=======
 #!/usr/bin/env python3
 
 import os
 import pydevd_pycharm
->>>>>>> 07000d63
 
 import tensorflow as tf
 
