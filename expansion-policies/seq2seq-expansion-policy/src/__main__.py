<<<<<<< HEAD
import pydevd_pycharm

from trainers.trainer import Trainer
=======
import logging
import pydevd_pycharm

from aizynthfinder.aizynthfinder import AiZynthFinder

# Configure logging to display debug information
logging.basicConfig(level=logging.DEBUG)
logger = logging.getLogger("aizynthfinder")
logger.setLevel(logging.DEBUG)

pydevd_pycharm.settrace('localhost', port=63342, stdoutToServer=True, stderrToServer=True)
>>>>>>> 11a378f1

pydevd_pycharm.settrace('localhost', port=63342, stdoutToServer=True, stderrToServer=True)

def main():
    # Path to the configuration file
<<<<<<< HEAD
    config_path = 'config/training/model_v17_config.yml'
=======
    config_file = 'src/config.yml'

    finder = AiZynthFinder(configfile=config_file)
    finder.expansion_policy.select("seq2seq_policy")
    finder.target_smiles = "CC(=O)OC1=CC=CC=C1C(=O)O"  # Aspirin

    # Prepare the search tree
    finder.prepare_tree()

    # Run the tree search
    finder.tree_search()

    # Build the synthesis routes
    finder.build_routes()
>>>>>>> 11a378f1

    # Extract statistics if needed
    stats = finder.extract_statistics()

    # Print the number of routes found
    print(f"Number of routes found: {len(finder.routes)}")

if __name__ == '__main__':
    main()<|MERGE_RESOLUTION|>--- conflicted
+++ resolved
@@ -1,8 +1,3 @@
-<<<<<<< HEAD
-import pydevd_pycharm
-
-from trainers.trainer import Trainer
-=======
 import logging
 import pydevd_pycharm
 
@@ -14,15 +9,9 @@
 logger.setLevel(logging.DEBUG)
 
 pydevd_pycharm.settrace('localhost', port=63342, stdoutToServer=True, stderrToServer=True)
->>>>>>> 11a378f1
-
-pydevd_pycharm.settrace('localhost', port=63342, stdoutToServer=True, stderrToServer=True)
 
 def main():
     # Path to the configuration file
-<<<<<<< HEAD
-    config_path = 'config/training/model_v17_config.yml'
-=======
     config_file = 'src/config.yml'
 
     finder = AiZynthFinder(configfile=config_file)
@@ -37,7 +26,6 @@
 
     # Build the synthesis routes
     finder.build_routes()
->>>>>>> 11a378f1
 
     # Extract statistics if needed
     stats = finder.extract_statistics()
