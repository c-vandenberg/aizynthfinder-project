--- conflicted
+++ resolved
@@ -1,54 +1,21 @@
-<<<<<<< HEAD
 #!/usr/bin/env python3
 
 import os
 import pydevd_pycharm
 
 import tensorflow as tf
-=======
-import logging
-import pydevd_pycharm
 
-from aizynthfinder.aizynthfinder import AiZynthFinder
->>>>>>> 8f88e8c4
-
-# Configure logging to display debug information
-logging.basicConfig(level=logging.DEBUG)
-logger = logging.getLogger("aizynthfinder")
-logger.setLevel(logging.DEBUG)
-
+from trainers.trainer import Trainer
 
 def main():
     # Path to the configuration file
-<<<<<<< HEAD
     config_path = 'config/training/model_v24_config.yml'
-=======
-    config_file = 'src/config.yml'
 
-    finder = AiZynthFinder(configfile=config_file)
-    finder.expansion_policy.select("seq2seq_policy")
-    finder.target_smiles = "O=C1NC(=O)CCC1N3C(=O)c2cccc(c2C3)N"  # Lenalidomide (Revlimid)
+    # Initialize the Trainer with the configuration
+    trainer = Trainer(config_path=config_path)
 
-    # Prepare the search tree
-    finder.prepare_tree()
-
-    # Run the tree search
-    finder.tree_search()
-
-    # Build the synthesis routes
-    finder.build_routes()
->>>>>>> 8f88e8c4
-
-    # Extract statistics if needed
-    stats = finder.extract_statistics()
-
-<<<<<<< HEAD
     # Run the training pipeline
     trainer.run()
-=======
-    # Print the number of routes found
-    print(f"Number of routes found: {len(finder.routes)}")
 
->>>>>>> 8f88e8c4
 if __name__ == "__main__":
     main()