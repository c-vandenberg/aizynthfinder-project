--- conflicted
+++ resolved
@@ -149,12 +149,8 @@
                     mask=decoder_mask,
                     training=training
                 )
-<<<<<<< HEAD
             # Apply Layer Normalization
             decoder_output = layer_norm_layer(decoder_output)
-
-            # Apply Dropout
-=======
 
             # Apply residual connection from the second layer onwards
             if i > 0:
@@ -164,7 +160,6 @@
             previous_output = decoder_output
 
             # Apply dropout
->>>>>>> 62d9f21c
             decoder_output = dropout_layer(decoder_output, training=training) # Shape: (batch_size, seq_len_dec, units)
 
         # Extract only the encoder_mask if passed mask list of tuple
