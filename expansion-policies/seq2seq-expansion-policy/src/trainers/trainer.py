import os
import json
import time
from typing import Dict, Any, List, Tuple, Union, Callable, Optional

import yaml
import tensorflow as tf
from tensorflow.keras.optimizers import Adam
from tensorflow.keras.callbacks import (
    Callback,
    EarlyStopping,
    TensorBoard,
    ReduceLROnPlateau
)
from tensorflow.train import Checkpoint, CheckpointManager

from data.utils.logging_utils import configure_logger
from losses.losses import WeightedSparseCategoricalCrossEntropy
from metrics.smiles_string_metrics import SmilesStringMetrics
from trainers.environment import TrainingEnvironment
from callbacks.checkpoints import BestValLossCallback
from callbacks.validation_metrics import ValidationMetricsCallback
from callbacks.gradient_monitoring import GradientMonitoringCallback
from metrics.perplexity import Perplexity
from data.utils.data_loader import DataLoader
from data.utils.tokenisation import SmilesTokeniser
from data.utils.preprocessing import TokenisedSmilesPreprocessor
from data.utils.logging_utils import (compute_metrics, log_metrics, print_metrics,
                                log_sample_predictions, print_sample_predictions)
from models.seq2seq import RetrosynthesisSeq2SeqModel
from models.utils import Seq2SeqModelUtils


class Trainer:
    """
    Trainer class for training and evaluating the Retrosynthesis Seq2Seq model.

    This class handles the setup of the environment, data loading, model
    initialization, training, evaluation, and saving of the model.
    """
    def __init__(self, config_path: str) -> None:
        """
        Initializes the Trainer with configurations.

        Parameters
        ----------
        config_path : str
            Path to the configuration YAML file.

        Returns
        -------
        None
        """
        self._config:Dict[str, Any] = self._load_config(config_path)

        self._tokeniser: Optional[SmilesTokeniser] = None
        self._data_loader: Optional[DataLoader] = None
        self._vocab_size: Optional[int] = None
        self._encoder_preprocessor: Optional[TokenisedSmilesPreprocessor] = None
        self._decoder_preprocessor: Optional[TokenisedSmilesPreprocessor] = None
        self._model: Optional[RetrosynthesisSeq2SeqModel] = None
        self._optimizer: Optional[Adam] = None
        self._loss_function: Optional[Any] = None
        self._metrics: Optional[List[str]] = None
        self._callbacks: Optional[List[Callback]] = None

        os.makedirs(os.path.dirname(
            self._config.get('data', {}).get('logger_path', 'var/log/default_logs.log')),
            exist_ok=True
        )
        self._logger = configure_logger(self._config.get('data', {}).get('logger_path', 'var/log/default_logs.log'))

        self._initialize_components()

    @staticmethod
    def _load_config(config_path: str) -> dict:
        """
        Loads configuration from a YAML file.

        Parameters
        ----------
        config_path : str
            Path to the YAML configuration file.

        Returns
        -------
        Dict[str, Any]
            Configuration dictionary.

        Raises
        ------
        FileNotFoundError
            If the configuration file does not exist.
        yaml.YAMLError
            If there is an error parsing the YAML file.
        """
        if not os.path.exists(config_path):
            raise FileNotFoundError(f"Configuration file not found at: {config_path}")

        with open(config_path, 'r') as file:
            try:
                config: Dict[str, Any] = yaml.safe_load(file)
            except yaml.YAMLError as e:
                raise yaml.YAMLError(f"Error parsing YAML file: {e}")
        return config

    def _initialize_components(self) -> None:
        """
        Initialize DataLoader, Tokenizer, Preprocessor, and hyperparameters.

        Returns
        -------
        None

        Raises
        ------
        KeyError
            If required configuration keys are missing.
        """
        # Retrieve configurations
        data_conf: Dict[str, Any] = self._config.get('data', {})
        train_conf: Dict[str, Any] = self._config.get('training', {})

        # Initialize DataLoader
        self._data_loader = DataLoader(
            products_file=data_conf.get('products_file', ''),
            reactants_file=data_conf.get('reactants_file', ''),
            test_split=data_conf.get('test_split', 0.1),
            validation_split=data_conf.get('validation_split', 0.1),
            logger=self._logger,
            num_samples=train_conf.get('num_samples'),
            max_encoder_seq_length=data_conf.get('max_encoder_seq_length', 140),
            max_decoder_seq_length=data_conf.get('max_decoder_seq_length', 140),
            batch_size=data_conf.get('batch_size', 16),
            random_state=data_conf.get('random_state', 42),
            max_tokens = data_conf.get('max_tokens', 150),
            reverse_input_sequence=train_conf.get('reverse_tokenized_input_sequence', True)
        )

        # Load and prepare data
        self._data_loader.load_and_prepare_data()

        # Access tokenizer and vocab size
        self._tokeniser = self._data_loader.smiles_tokeniser
        self._vocab_size = self._data_loader.vocab_size

        # Save the tokenizer
        self._save_tokenizer(data_conf.get('tokenizer_save_path', 'tokenizer.json'))

        # Initialize Preprocessors
        self._encoder_preprocessor = TokenisedSmilesPreprocessor(
            smiles_tokenizer=self._data_loader.smiles_tokeniser,
            max_seq_length=data_conf.get('max_encoder_seq_length', 140)
        )
        self._decoder_preprocessor = TokenisedSmilesPreprocessor(
            smiles_tokenizer=self._data_loader.smiles_tokeniser,
            max_seq_length=data_conf.get('max_decoder_seq_length', 140)
        )

    def _save_tokenizer(self, tokenizer_path: str) -> None:
        """
        Saves the tokenizer's vocabulary to a JSON file.

        Parameters
        ----------
        tokenizer_path : str
            Path where the tokenizer vocabulary JSON will be saved.

        Returns
        -------
        None

        Raises
        ------
        IOError
            If the tokenizer cannot be saved to the specified path.
        """
        os.makedirs(os.path.dirname(tokenizer_path), exist_ok=True)
        try:
            with open(tokenizer_path, 'w') as f:
                json.dump(self._tokeniser.word_index, f, indent=4)
            self._logger.info(f"Tokenizer vocabulary saved to {tokenizer_path}")
        except IOError as e:
            self._logger.error(f"Failed to save tokenizer to {tokenizer_path}: {e}")
            raise

    def _setup_model(self) -> None:
        """
        Initializes and compiles the Seq2Seq model.

        Returns
        -------
        None

        Raises
        ------
        KeyError
            If required model configuration keys are missing.
        """
        model_conf: Dict[str, Any] = self._config.get('model', {})
        data_conf: Dict[str, Any] = self._config.get('data', {})

        # Retrieve model parameters with defaults
        encoder_embedding_dim: int = model_conf.get('encoder_embedding_dim', 256)
        decoder_embedding_dim: int = model_conf.get('decoder_embedding_dim', 256)
        units: int = model_conf.get('units', 256)
        attention_dim: int = model_conf.get('attention_dim', 256)
        encoder_num_layers: int = model_conf.get('encoder_num_layers', 2)
        decoder_num_layers: int = model_conf.get('decoder_num_layers', 4)
        dropout_rate: float = model_conf.get('dropout_rate', 0.2)
        weight_decay: Union[float, None] = model_conf.get('weight_decay', None)
        learning_rate: float = model_conf.get('learning_rate', 0.0001)

        # Initialise the model
        self._model: RetrosynthesisSeq2SeqModel = RetrosynthesisSeq2SeqModel(
            input_vocab_size=self._vocab_size,
            output_vocab_size=self._vocab_size,
            encoder_embedding_dim=encoder_embedding_dim,
            decoder_embedding_dim=decoder_embedding_dim,
            attention_dim=attention_dim,
            smiles_tokenizer=self._tokeniser,
            units=units,
            num_encoder_layers=encoder_num_layers,
            num_decoder_layers=decoder_num_layers,
            dropout_rate=dropout_rate,
            weight_decay=weight_decay
        )

        # Set up the optimiser
        self._optimizer: Adam = Adam(learning_rate=learning_rate, clipnorm=5.0)

        # Set up the loss function and metrics.
        # For loss:
        #   - If `use_weighted_loss` config is `True`, we build a token-to-weight map where a tokens weight is
        #     dictated by its frequency in the training dataset. These weights are then applied to each token class in
        #     a custom `WeightedSparseCategoricalCrossEntropy`.
        #   - If `use_weighted_loss` config is `False`, we simply use the core
        #     `tf.keras.losses.SparseCategoricalCrossentropy()` method.
        #
        # For accuracy:
        #   - Because our sequences are integer-encoded, we have to specify `SparseCategoricalAccuracy`
        #     (Kera's default accuracy is CategoricalAccuracy, which is for sequences that are one-hot encoded)
        use_weighted_loss: bool = data_conf.get('use_weighted_loss', False)
        if use_weighted_loss:
            token_to_weight_map = self._tokeniser.build_token_weight_map(
                token_counts=self._tokeniser.token_counts
            )

<<<<<<< HEAD
        # Set up the loss function and metrics
        self.loss_function = tf.keras.losses.SparseCategoricalCrossentropy(from_logits=False)
        self.metrics = [
            tf.keras.metrics.SparseCategoricalAccuracy(name="accuracy"),
            Perplexity(loss_function=self.loss_function)
=======
            self._loss_function = WeightedSparseCategoricalCrossEntropy(
                token_to_weight_map=token_to_weight_map,
                from_logits=False
            )
        else:
            self._loss_function = tf.keras.losses.SparseCategoricalCrossentropy(from_logits=False)

        self._metrics = [
            tf.keras.metrics.SparseCategoricalAccuracy(name="accuracy"),
            Perplexity(loss_function=self._loss_function)
>>>>>>> d279a653
        ]

        # Compile the model
        self._model.compile(
            optimizer=self._optimizer,
            loss=self._loss_function,
            metrics=self._metrics
        )

    def _build_model(self) -> None:
        """
        Builds the model by running a sample input through it to initialize weights.

        Returns
        -------
        None

        Raises
        ------
        StopIteration
            If the training dataset is empty.
        """
        self._logger.info("Building the model with sample data to initialize variables...")

        # Get a batch from the training dataset
        train_dataset = self._data_loader.get_train_dataset()
        try:
            sample_batch = next(iter(train_dataset))
        except StopIteration:
            raise StopIteration("Training dataset is empty. Cannot build the model.")

        (sample_encoder_input, sample_decoder_input), _ = sample_batch

        # Run the model on sample data
        self._model([sample_encoder_input, sample_decoder_input])

        self._logger.info("Model built successfully.\n")

    def _setup_callbacks(self) -> None:
        """
        Sets up training callbacks including EarlyStopping, TensorBoard, Checkpointing, and Learning Rate Scheduler.

        Returns
        -------
        None

        Raises
        ------
        KeyError
            If required training configuration keys are missing.
        """
        training_conf: Dict[str, Any] = self._config.get('training', {})

        # Early Stopping
        early_stopping: EarlyStopping = EarlyStopping(
            monitor='val_loss',
            patience=training_conf.get('patience', 5),
            restore_best_weights=True
        )

        # Checkpoint manager
        checkpoint_dir = training_conf.get('checkpoint_dir', './checkpoints')
        os.makedirs(checkpoint_dir, exist_ok=True)
        checkpoint: Checkpoint = Checkpoint(model=self._model, optimizer=self._optimizer)
        checkpoint_manager: CheckpointManager = CheckpointManager(
            checkpoint,
            directory=checkpoint_dir,
            max_to_keep=5
        )

        # Restore from latest checkpoint if exists
        if checkpoint_manager.latest_checkpoint:
            checkpoint.restore(checkpoint_manager.latest_checkpoint)
            self._logger.info(f"Restored from {checkpoint_manager.latest_checkpoint}")
        else:
            self._logger.info("Initializing from scratch.")

        # Checkpoint Callback
        best_val_loss_checkpoint_callback: BestValLossCallback = BestValLossCallback(
            checkpoint_manager
        )

        # Learning Rate Scheduler
        lr_scheduler: ReduceLROnPlateau = ReduceLROnPlateau(
            monitor='val_loss',
            factor=0.1,
            patience=3
        )

        # Validation metrics callback
        valid_metrics_dir: str = training_conf.get('valid_metrics_dir', './validation-metrics')
        tensorboard_dir: str = training_conf.get('tensorboard_dir', './tensorboard')
        validation_metrics_callback: ValidationMetricsCallback = ValidationMetricsCallback(
            tokenizer=self._tokeniser,
            validation_data=self._data_loader.get_valid_dataset(),
            validation_metrics_dir=valid_metrics_dir,
            tensorboard_dir=os.path.join(tensorboard_dir, 'validation_metrics'),
            logger=self._logger,
            max_length=self._data_loader.max_decoder_seq_length
        )

        # TensorBoard
        tensorboard_callback: TensorBoard = TensorBoard(
            log_dir=tensorboard_dir
        )

        # Gradient monitoring
        gradient_callback = GradientMonitoringCallback(
            log_dir=os.path.join(tensorboard_dir, 'gradients')
        )

        self._callbacks = [
            early_stopping,
            best_val_loss_checkpoint_callback,
            lr_scheduler,
            validation_metrics_callback,
            tensorboard_callback
        ]

    def _train(self) -> None:
        """
        Trains the Seq2Seq model using the training and validation datasets.

        Returns
        -------
        None

        Raises
        ------
        ValueError
            If dataloader or training/validation datasets are not initialised.
        """
        training_conf: Dict[str, Any] = self._config.get('training', {})

        if self._data_loader is None:
            raise ValueError("DataLoader is not initialised.")

        train_dataset = self._data_loader.get_train_dataset()
        valid_dataset = self._data_loader.get_valid_dataset()

        if train_dataset is None or valid_dataset is None:
            raise ValueError("Training or validation datasets are not available.")

        self._model.fit(
            train_dataset,
            epochs=training_conf.get('epochs', 10),
            validation_data=valid_dataset,
            callbacks=self._callbacks
        )

    def _evaluate(self) -> None:
        """
        Evaluates the trained model on the test dataset.

        Computes various metrics including loss, accuracy, perplexity, BLEU score, chemical validity,
        Tanimoto similarity, and Levenshtein distance. Results are logged and printed.

        Returns
        -------
        None

        Raises
        ------
        ValueError
            If tokenizer is not set or if required metrics functions are not available.
        """
        if self._tokeniser is None:
            raise ValueError("Tokenizer is not initialized.")

        training_conf: Dict[str, Any] = self._config.get('training', {})
        model_conf: Dict[str, Any] = self._config.get('model', {})

        test_dataset = self._data_loader.get_test_dataset()

        # Get test subset fraction for partial test evaluation
        test_subset_fraction: float = training_conf.get('test_subset_fraction', 1.0)

        if test_subset_fraction < 0.0 or test_subset_fraction > 1.0:
            raise ValueError(f"Test subset fraction must be a non-negative float under 1.0: "
                             f"{test_subset_fraction} found")

        if test_subset_fraction < 1.0:
            test_dataset_size: int = self._data_loader.test_size
            partial_count: int = int(test_dataset_size * test_subset_fraction)

            # Shuffle and take the first `partial_count` samples
            test_dataset = (
                test_dataset
                .shuffle(buffer_size=test_dataset_size, seed=self._data_loader.random_state)
                .take(partial_count)
            )

            self._logger.info(
                f"Subsampling test dataset to {partial_count} out of {test_dataset_size} "
                f"({test_subset_fraction * 100:.1f}%)."
            )

        test_metrics_dir: str = training_conf.get('test_metrics_dir', './evaluation')

        # Evaluate the model on the test dataset
        evaluation_results: List[float] = self._model.evaluate(test_dataset)
        if len(evaluation_results) < 3:
            raise ValueError("Expected at least three evaluation metrics (loss, accuracy, perplexity).")

        test_loss, test_accuracy, test_perplexity = evaluation_results[:3]

        references: List[List[List[str]]] = []
        hypotheses: List[List[str]] = []
        target_smiles: List[str] = []
        predicted_smiles: List[str] = []
        start_token: str = self._tokeniser.start_token
        end_token: str = self._tokeniser.end_token

        beam_search_start_time: float = time.time()
        for (encoder_input, decoder_input), target_sequences in test_dataset:
            # Generate sequences
            predicted_sequences_list, predicted_scores_list = self._model.predict_sequence_beam_search(
                encoder_input=encoder_input,
                beam_width=model_conf.get('beam_width', 5),
                max_length=self._data_loader.max_decoder_seq_length,
                start_token_id=self._tokeniser.word_index.get(start_token),
                end_token_id=self._tokeniser.word_index.get(end_token),
                return_top_n=1
            )

            top_predicted_sequences = [seq_list[0] for seq_list in predicted_sequences_list]

            # Convert sequences to text
            predicted_texts: List[str]  = self._tokeniser.sequences_to_texts(
                top_predicted_sequences,
                is_input_sequence=False
            )
            target_texts: List[str]  = self._tokeniser.sequences_to_texts(
                target_sequences,
                is_input_sequence=False
            )

            for ref, hyp in zip(target_texts, predicted_texts):
                ref_tokens: List[str]  = ref.split()
                hyp_tokens: List[str]  = hyp.split()
                references.append([ref_tokens])
                hypotheses.append(hyp_tokens)
                target_smiles.append(ref)
                predicted_smiles.append(hyp)

        beam_search_end_time: float = time.time()
        beam_search_time = beam_search_end_time - beam_search_start_time
        self._logger.info(f'Test Dataset Beam Search Time: {round(beam_search_time)} seconds')

        testing_metrics_start_time: float = time.time()
        metrics: Dict[str, float] = {
            'Test Loss': test_loss,
            'Test Accuracy': test_accuracy,
            'Test Perplexity': test_perplexity,
        }

        additional_metrics: Dict[str, float] = compute_metrics(
            references=references,
            hypotheses=hypotheses,
            target_smiles=target_smiles,
            predicted_smiles=predicted_smiles,
            evaluation_stage='Test',
            smiles_string_metrics=SmilesStringMetrics()
        )

        metrics.update(additional_metrics)

        log_metrics(
            metrics=metrics,
            directory=test_metrics_dir,
            filename='test_metrics.txt',
            separator='-' * 40
        )

        print_metrics(logger=self._logger, metrics=metrics)

        log_sample_predictions(
            target_smiles=target_smiles,
            predicted_smiles=predicted_smiles,
            directory=test_metrics_dir,
            filename='test_sample_predictions.txt',
            num_samples=5,
            separator_length=153
        )

        print_sample_predictions(
            logger=self._logger,
            target_smiles=target_smiles,
            predicted_smiles=predicted_smiles,
            num_samples=5,
            separator_length=153
        )

        testing_metrics_end_time: float = time.time()
        testing_metrics_time = testing_metrics_end_time - testing_metrics_start_time
        self._logger.info(f'Testing Metrics Time: {round(testing_metrics_time)} seconds')

    def _save_model(self) -> None:
        """
        Saves the trained model in TensorFlow SavedModel format and ONNX format.

        The method inspects the model layers, saves the model in Keras, HDF5, ONNX, and SavedModel formats.
        It ensures that the model is saved in multiple formats for compatibility and deployment purposes.

        Returns
        -------
        None

        Raises
        ------
        Exception
            If any of the model saving processes fail.
        """
        Seq2SeqModelUtils.inspect_model_layers(model=self._model)
        training_conf: Dict[str, Any] = self._config.get('training', {})
        data_conf: Dict[str, Any] = self._config.get('data', {})
        model_save_dir: str = training_conf.get('model_save_dir', './model')
        keras_save_dir: str = os.path.join(model_save_dir, 'keras')
        hdf5_save_dir: str = os.path.join(model_save_dir, 'hdf5')
        onnx_save_dir: str = os.path.join(model_save_dir, 'onnx')
        saved_model_save_dir: str = os.path.join(model_save_dir, 'saved_model')

        try:
            Seq2SeqModelUtils.model_save_keras_format(
                keras_save_dir=keras_save_dir,
                model=self._model
            )
        except Exception as e:
            self._logger.error(f"Error saving model in Keras format: {e}")

        try:
            Seq2SeqModelUtils.model_save_hdf5_format(
                hdf5_save_dir=hdf5_save_dir,
                model=self._model
            )
        except Exception as e:
            self._logger.error(f"Error saving model in HDF5 format: {e}")

        try:
            Seq2SeqModelUtils.model_save_onnx_format(
                onnx_output_dir=onnx_save_dir,
                model=self._model,
                max_encoder_seq_length=data_conf.get('max_encoder_seq_length', 140),
                max_decoder_seq_length=data_conf.get('max_decoder_seq_length', 140)
            )
        except Exception as e:
            self._logger.error(f"Error saving model in ONNX format: {e}")

        try:
            Seq2SeqModelUtils.save_saved_model_format(
                model_save_path=saved_model_save_dir,
                model=self._model
            )
        except Exception as e:
            self._logger.error(f"Error saving model in SavedModel format: {e}")

    def run(self):
        """
        Executes the full training pipeline.

        The pipeline includes:
        1. Setting up the training environment.
        2. Setting up and compiling the model.
        3. Building the model by initializing weights.
        4. Setting up training callbacks.
        5. Training the model.
        6. Saving the trained model.
        7. Evaluating the model on the test dataset.

        Returns
        -------
        None

        Raises
        ------
        Exception
            If any step in the training pipeline fails.
        """
        try:
            TrainingEnvironment.setup_environment(self._config)
            self._setup_model()
            self._build_model()
            self._setup_callbacks()
            self._train()
            self._model.summary()
            self._save_model()
            self._evaluate()
        except Exception as e:
            self._logger.error(f"An error occurred during the training pipeline: {e}")
            raise

def custom_train_step(
    model: tf.keras.Model,
    optimizer: tf.keras.optimizers.Optimizer,
    loss_fn: Callable[[tf.Tensor, tf.Tensor], tf.Tensor],
    gradient_callback: Any
) -> Callable[[Tuple[tf.Tensor, tf.Tensor]], tf.Tensor]:
    """
    Creates a custom training step function.

    This function defines a custom training step that computes the loss, calculates gradients,
    applies them using the optimizer, and invokes a gradient callback for monitoring or logging.

    Parameters
    ----------
    model : tf.keras.Model
        The Keras model to be trained.
    optimizer : tf.keras.optimizers.Optimizer
        The optimizer used to apply gradients.
    loss_fn : Callable[[tf.Tensor, tf.Tensor], tf.Tensor]
        A function that computes the loss given true and predicted values.
    gradient_callback : Any
        An object that has an `on_gradients_computed` method to handle gradient-related operations
        (e.g., logging, monitoring).

    Returns
    -------
    Callable[[Tuple[tf.Tensor, tf.Tensor]], tf.Tensor]
        A TensorFlow function that performs a single training step.

    Raises
    ------
    AttributeError
        If `gradient_callback` does not have an `on_gradients_computed` method.
    """
    if not hasattr(gradient_callback, 'on_gradients_computed'):
        raise AttributeError("gradient_callback must have an 'on_gradients_computed' method.")

    @tf.function
    def train_step(inputs: Tuple[tf.Tensor, tf.Tensor]) -> tf.Tensor:
        """
        Performs a single training step.

        Parameters
        ----------
        inputs : Tuple[tf.Tensor, tf.Tensor]
            A tuple containing input features and target labels:
            - inputs[0]: tf.Tensor representing input features.
            - inputs[1]: tf.Tensor representing target labels.

        Returns
        -------
        tf.Tensor
            The computed loss for the training step.
        """
        x, y = inputs
        with tf.GradientTape() as tape:
            y_pred = model(x, training=True)
            loss = loss_fn(y, y_pred)
        gradients = tape.gradient(loss, model.trainable_variables)
        optimizer.apply_gradients(zip(gradients, model.trainable_variables))

        # Call gradient callback
        gradient_callback.on_gradients_computed(gradients, model.trainable_variables)

        return loss

    return train_step<|MERGE_RESOLUTION|>--- conflicted
+++ resolved
@@ -246,13 +246,6 @@
                 token_counts=self._tokeniser.token_counts
             )
 
-<<<<<<< HEAD
-        # Set up the loss function and metrics
-        self.loss_function = tf.keras.losses.SparseCategoricalCrossentropy(from_logits=False)
-        self.metrics = [
-            tf.keras.metrics.SparseCategoricalAccuracy(name="accuracy"),
-            Perplexity(loss_function=self.loss_function)
-=======
             self._loss_function = WeightedSparseCategoricalCrossEntropy(
                 token_to_weight_map=token_to_weight_map,
                 from_logits=False
@@ -263,7 +256,6 @@
         self._metrics = [
             tf.keras.metrics.SparseCategoricalAccuracy(name="accuracy"),
             Perplexity(loss_function=self._loss_function)
->>>>>>> d279a653
         ]
 
         # Compile the model
