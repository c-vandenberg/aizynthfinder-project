--- conflicted
+++ resolved
@@ -410,13 +410,8 @@
         end_token: str = self.tokenizer.end_token
 
         for (encoder_input, decoder_input), target_sequences in test_dataset:
-<<<<<<< HEAD
             # Generate sequences
             predicted_sequences_list, predicted_scores_list = self.model.predict_sequence_beam_search(
-=======
-            # Generate sequences using beam search
-            predicted_sequences: List[List[int]] = self.model.predict_sequence_beam_search(
->>>>>>> 8f88e8c4
                 encoder_input=encoder_input,
                 beam_width=model_conf.get('beam_width', 5),
                 max_length=self.data_loader.max_decoder_seq_length,
@@ -427,23 +422,18 @@
             top_predicted_sequences = [seq_list[0] for seq_list in predicted_sequences_list]
 
             # Convert sequences to text
-<<<<<<< HEAD
-            predicted_texts = self.tokenizer.sequences_to_texts(
+            predicted_texts: List[str]  = self.tokenizer.sequences_to_texts(
                 top_predicted_sequences,
-=======
-            predicted_texts: List[str] = self.tokenizer.sequences_to_texts(
-                predicted_sequences,
->>>>>>> 8f88e8c4
                 is_input_sequence=False
             )
-            target_texts: List[str] = self.tokenizer.sequences_to_texts(
+            target_texts: List[str]  = self.tokenizer.sequences_to_texts(
                 target_sequences,
                 is_input_sequence=False
             )
 
             for ref, hyp in zip(target_texts, predicted_texts):
-                ref_tokens: List[str] = ref.split()
-                hyp_tokens: List[str] = hyp.split()
+                ref_tokens: List[str]  = ref.split()
+                hyp_tokens: List[str]  = hyp.split()
                 references.append([ref_tokens])
                 hypotheses.append(hyp_tokens)
                 target_smiles.append(ref)
