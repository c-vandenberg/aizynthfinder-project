# Seq2Seq Model Architecture
# - Apply `corpus_bleu.SmoothingFunction().method1` smoothing function to BLEU score calculation
# - Beam search is computationally expensive. Therefore, run `predict_sequence()` method during validation to reduce
#   computational overhead during training and only use beam search during testing at end of training.
# - Run full model training run with Liu et al. hyperparameters and monitor unthrottled test performance metrics with
#   50 epochs to see if BLEU score improves over more epochs.
#
# Training run metrics:
#   - Epochs: 50
#
#   - Train Loss (Smoothed):
#   - Train Accuracy (Smoothed):
#   - Train Perplexity (Smoothed):
#
#   - Validation Loss (Smoothed):
#   - Validation Accuracy (Smoothed):
#   - Validation Perplexity (Smoothed):
#   - Validation BLEU Score (Smoothed):
#
#   - Test Loss (Smoothed):
#   - Test Accuracy (Smoothed):
#   - Test Perplexity (Smoothed):
#   - Test BLEU Score (Smoothed):
#
# Training Performance Evaluation
# 1. Training vs Validation Accuracy, Loss, Perplexity and BLEU Score:
#     - Train Accuracy:
#     - Validation Accuracy:
#     - Difference:
#
#     - Train Loss:
#     - Validation Loss:
#     - Difference:
#
#     - Train Perplexity:
#     - Validation Perplexity:
#     - Difference:
#
#
# 2. Validation vs Testing Accuracy, Loss, Perplexity and BLEU Score:
#   - Validation Accuracy:
#   - Testing Accuracy:
#   - Difference:
#
#   - Validation Loss:
#   - Testing Loss:
#   - Difference:
#
#   - Validation Perplexity:
#   - Testing Perplexity:
#   - Difference:
#
#   - Validation BLEU Score:
#   - Testing BLEU Score:
#   - Difference:
#

# Data Configuration and Hyperparameters
data:
  products_file: 'data/preprocessed/liu-et-al/products_smiles'
  reactants_file: 'data/preprocessed/liu-et-al/reactants_smiles'
  products_valid_file: 'data/preprocessed/liu-et-al/validation_products_smiles'
  reactants_valid_file: 'data/preprocessed/liu-et-al/validation_reactants_smiles'
  tokenizer_save_path: 'data/training/liu-et-al/model-v17/tokenizer/model_v17_tokenizer.json'
  max_encoder_seq_length: 140
  max_decoder_seq_length: 140
  batch_size: 32
  test_size: 0.3
  random_state: 4

# Model Configuration and Hyperparameters
model:
  input_vocab_size: null  # To be set dynamically based on tokenizer
  output_vocab_size: null  # To be set dynamically based on tokenizer
  attention_dim: 256
  encoder_embedding_dim: 128
  decoder_embedding_dim: 256
  units: 256
  encoder_num_layers: 2
  decoder_num_layers: 4
  beam_width: 5
  weight_decay: null
  dropout_rate: 0.2
  learning_rate: 0.0001
  metrics: ['accuracy']

# Training Configuration and Hyperparameters
training:
  epochs: 50
  patience: 5
<<<<<<< HEAD
  model_save_path: 'data/training/liu-et-al/model-v17/model'
=======
>>>>>>> 6c1094d0
  model_save_dir: 'data/training/liu-et-al/model-v17/model'
  test_metrics_dir: 'data/training/liu-et-al/model-v17/evaluate'
  log_dir: 'logs/liu-et-al/model-v17'
  checkpoint_dir: 'data/training/liu-et-al/model-v17/checkpoints'
  num_samples: null # Number of samples to use for debugging model

# Environment Configuration
env:
  determinism:
    python_seed: "44478977"
    random_seed: 440651
    numpy_seed: 110789
    tf_seed: 61592<|MERGE_RESOLUTION|>--- conflicted
+++ resolved
@@ -72,10 +72,10 @@
 model:
   input_vocab_size: null  # To be set dynamically based on tokenizer
   output_vocab_size: null  # To be set dynamically based on tokenizer
-  attention_dim: 256
-  encoder_embedding_dim: 128
-  decoder_embedding_dim: 256
-  units: 256
+  attention_dim: 512
+  encoder_embedding_dim: 256
+  decoder_embedding_dim: 512
+  units: 512
   encoder_num_layers: 2
   decoder_num_layers: 4
   beam_width: 5
@@ -88,10 +88,7 @@
 training:
   epochs: 50
   patience: 5
-<<<<<<< HEAD
-  model_save_path: 'data/training/liu-et-al/model-v17/model'
-=======
->>>>>>> 6c1094d0
+  model_save_path: 'data/training/liu-et-al/model-v17/model/saved_model'
   model_save_dir: 'data/training/liu-et-al/model-v17/model'
   test_metrics_dir: 'data/training/liu-et-al/model-v17/evaluate'
   log_dir: 'logs/liu-et-al/model-v17'
